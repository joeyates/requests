--- conflicted
+++ resolved
@@ -1,7 +1,9 @@
 History
 -------
 
-<<<<<<< HEAD
+0.7.0 (??)
+++++++++++
+
 * Automatic decoding of unicode, based on HTTP Headers.
 * New ``decode_unicode`` setting
 * Removal of ``r.read/close`` methods
@@ -10,12 +12,12 @@
 * Turn off Redirects for GET/HEAD requests
 * Fix for Python Pre-2.7 URL quoting (http://bugs.python.org/issue918368)
 * New ``r.iter_content`` method
-=======
+
+
 0.6.2 (2011-10-09)
 ++++++++++++++++++
 
 * GET/HEAD obeys follow_redirect=False
->>>>>>> a8695ecd
 
 
 0.6.1 (2011-08-20)
