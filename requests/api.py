# -*- coding: utf-8 -*-

"""
requests.api
~~~~~~~~~~~~

This module impliments the Requests API.

:copyright: (c) 2011 by Kenneth Reitz.
:license: ISC, see LICENSE for more details.

"""

import config
from .models import Request, Response, AuthObject
from .status_codes import codes
from .hooks import dispatch_hook
from .utils import cookiejar_from_dict, header_expand


__all__ = ('request', 'get', 'head', 'post', 'patch', 'put', 'delete')


def request(method, url,
    params=None, data=None, headers=None, cookies=None, files=None, auth=None,
    timeout=None, allow_redirects=False, proxies=None, hooks=None,
    _connection=None):

    """Constructs and sends a :class:`Request <Request>`.
    Returns :class:`Response <Response>` object.

    :param method: method for the new :class:`Request` object.
    :param url: URL for the new :class:`Request` object.
    :param params: (optional) Dictionary or bytes to be sent in the query string for the :class:`Request`.
    :param data: (optional) Dictionary or bytes to send in the body of the :class:`Request`.
    :param headers: (optional) Dictionary of HTTP Headers to send with the :class:`Request`.
    :param cookies: (optional) Dict or CookieJar object to send with the :class:`Request`.
    :param files: (optional) Dictionary of 'filename': file-like-objects for multipart encoding upload.
    :param auth: (optional) AuthObject to enable Basic HTTP Auth.
    :param timeout: (optional) Float describing the timeout of the request.
    :param allow_redirects: (optional) Boolean. Set to True if POST/PUT/DELETE redirect following is allowed.
    :param proxies: (optional) Dictionary mapping protocol to the URL of the proxy.
    :param _connection: (optional) An HTTP Connection to re-use.
    """

    method = str(method).upper()

    if cookies is None:
        cookies = {}

    cookies = cookiejar_from_dict(cookies)

    # Expand header values
    if headers:
        for k, v in headers.items() or {}:
            headers[k] = header_expand(v)

    args = dict(
<<<<<<< HEAD
        method = method,
        url = url,
        data = data,
        params = params,
        headers = headers,
        cookiejar = cookies,
        files = files,
        auth = auth,
        timeout = timeout or config.settings.timeout,
        allow_redirects = allow_redirects,
        proxies = proxies or config.settings.proxies
=======
        method=method,
        url=url,
        data=data,
        params=params,
        headers=headers,
        cookiejar=cookies,
        files=files,
        auth=auth,
        timeout=timeout or config.settings.timeout,
        allow_redirects=allow_redirects,
        proxies=proxies or config.settings.proxies,
>>>>>>> cd01aa46
    )

    # Arguments manipulation hook.
    args = dispatch_hook('args', hooks, args)

    # Create Request object.
    r = Request(**args)

    # Pre-request hook.
    r = dispatch_hook('pre_request', hooks, r)

    # Send the HTTP Request.
    r.send(connection=_connection)

    # Post-request hook.
    r = dispatch_hook('post_request', hooks, r)

    # Response manipulation hook.
    r.response = dispatch_hook('response', hooks, r.response)

    return r.response


def get(url, **kwargs):
    """Sends a GET request. Returns :class:`Response` object.

    :param url: URL for the new :class:`Request` object.
    :param **kwargs: Optional arguments that ``request`` takes.
    """

    if 'allow_redirects' not in kwargs:
        kwargs['allow_redirects'] = True

    return request('get', url, **kwargs)


def head(url, **kwargs):
    """Sends a HEAD request. Returns :class:`Response` object.

    :param url: URL for the new :class:`Request` object.
    :param **kwargs: Optional arguments that ``request`` takes.
    """

    if 'allow_redirects' not in kwargs:
        kwargs['allow_redirects'] = True

    return request('head', url, **kwargs)


def post(url, data='', **kwargs):
    """Sends a POST request. Returns :class:`Response` object.

    :param url: URL for the new :class:`Request` object.
    :param data: (optional) Dictionary or bytes to send in the body of the :class:`Request`.
    :param **kwargs: Optional arguments that ``request`` takes.
    """

    return request('post', url, data=data, **kwargs)


def put(url, data='', **kwargs):
    """Sends a PUT request. Returns :class:`Response` object.

    :param url: URL for the new :class:`Request` object.
    :param data: (optional) Dictionary or bytes to send in the body of the :class:`Request`.
    :param **kwargs: Optional arguments that ``request`` takes.
    """

    return request('put', url, data=data, **kwargs)


def patch(url, data='', **kwargs):
    """Sends a PATCH request. Returns :class:`Response` object.

    :param url: URL for the new :class:`Request` object.
    :param data: (optional) Dictionary or bytes to send in the body of the :class:`Request`.
    :param **kwargs: Optional arguments that ``request`` takes.
    """

    return request('patch', url, data=data, **kwargs)


def delete(url, **kwargs):
    """Sends a DELETE request. Returns :class:`Response` object.

    :param url: URL for the new :class:`Request` object.
    :param **kwargs: Optional arguments that ``request`` takes.
    """

    return request('delete', url, **kwargs)<|MERGE_RESOLUTION|>--- conflicted
+++ resolved
@@ -56,7 +56,17 @@
             headers[k] = header_expand(v)
 
     args = dict(
-<<<<<<< HEAD
+        method = method,
+        url = url,
+        data = data,
+        params = params,
+        headers = headers,
+        cookiejar = cookies,
+        files = files,
+        auth = auth,
+        timeout = timeout or config.settings.timeout,
+        allow_redirects = allow_redirects,
+        proxies = proxies or config.settings.proxies,
         method = method,
         url = url,
         data = data,
@@ -68,7 +78,6 @@
         timeout = timeout or config.settings.timeout,
         allow_redirects = allow_redirects,
         proxies = proxies or config.settings.proxies
-=======
         method=method,
         url=url,
         data=data,
@@ -80,7 +89,6 @@
         timeout=timeout or config.settings.timeout,
         allow_redirects=allow_redirects,
         proxies=proxies or config.settings.proxies,
->>>>>>> cd01aa46
     )
 
     # Arguments manipulation hook.
