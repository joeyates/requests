--- conflicted
+++ resolved
@@ -45,7 +45,6 @@
 - Shrikant Sharat Kandula
 - Mikko Ohtamaa
 - Den Shabalin
-<<<<<<< HEAD
 - Alejandro Giacometti
 - Rick Mak
 - Johan Bergström
@@ -53,6 +52,4 @@
 - Michael Van Veen <michael@mvanveen.net>
 - Mike Waldner
 - Serge Domkowski
-=======
-- Daniel Miller <danielm@vs-networks.com>
->>>>>>> a8695ecd
+- Daniel Miller <danielm@vs-networks.com>